--- conflicted
+++ resolved
@@ -84,11 +84,8 @@
       <excludeFolder url="file://$MODULE_DIR$/vendor/symfony/polyfill-php83" />
       <excludeFolder url="file://$MODULE_DIR$/vendor/io-developer/php-whois" />
       <excludeFolder url="file://$MODULE_DIR$/vendor/symfony/polyfill-intl-idn" />
-<<<<<<< HEAD
-=======
       <excludeFolder url="file://$MODULE_DIR$/vendor/symfony/polyfill-php72" />
       <excludeFolder url="file://$MODULE_DIR$/vendor/akeeba/phpfinder" />
->>>>>>> 042e5fa3
     </content>
     <orderEntry type="inheritedJdk" />
     <orderEntry type="sourceFolder" forTests="false" />
