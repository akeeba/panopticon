--- conflicted
+++ resolved
@@ -133,11 +133,8 @@
       <path value="$PROJECT_DIR$/vendor/web-auth/metadata-service" />
       <path value="$PROJECT_DIR$/vendor/io-developer/php-whois" />
       <path value="$PROJECT_DIR$/vendor/symfony/polyfill-intl-idn" />
-<<<<<<< HEAD
-=======
       <path value="$PROJECT_DIR$/vendor/symfony/polyfill-php72" />
       <path value="$PROJECT_DIR$/vendor/akeeba/phpfinder" />
->>>>>>> 042e5fa3
     </include_path>
   </component>
   <component name="PhpProjectSharedConfiguration" php_language_level="8.1" />
