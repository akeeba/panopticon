--- conflicted
+++ resolved
@@ -55,19 +55,6 @@
       <path value="$PROJECT_DIR$/vendor/dflydev/dot-access-data" />
       <path value="$PROJECT_DIR$/../../3rdparty/composer" />
       <path value="$PROJECT_DIR$/vendor/akeeba/json-backup-api" />
-<<<<<<< HEAD
-      <path value="$PROJECT_DIR$/vendor/brick/math" />
-      <path value="$PROJECT_DIR$/vendor/paragonie/constant_time_encoding" />
-      <path value="$PROJECT_DIR$/vendor/web-auth/webauthn-lib" />
-      <path value="$PROJECT_DIR$/vendor/web-auth/metadata-service" />
-      <path value="$PROJECT_DIR$/vendor/web-auth/cose-lib" />
-      <path value="$PROJECT_DIR$/vendor/spomky-labs/pki-framework" />
-      <path value="$PROJECT_DIR$/vendor/symfony/uid" />
-      <path value="$PROJECT_DIR$/vendor/symfony/polyfill-uuid" />
-      <path value="$PROJECT_DIR$/vendor/psr/clock" />
-      <path value="$PROJECT_DIR$/vendor/spomky-labs/cbor-php" />
-      <path value="$PROJECT_DIR$/vendor/lcobucci/clock" />
-=======
       <path value="$PROJECT_DIR$/app/vendor/webmozart/assert" />
       <path value="$PROJECT_DIR$/app/vendor/symfony/polyfill-ctype" />
       <path value="$PROJECT_DIR$/app/vendor/symfony/string" />
@@ -111,7 +98,6 @@
       <path value="$PROJECT_DIR$/app/vendor/symfony/var-exporter" />
       <path value="$PROJECT_DIR$/app/vendor/symfony/cache" />
       <path value="$PROJECT_DIR$/app/vendor/phpmailer/phpmailer" />
->>>>>>> 25287f16
     </include_path>
   </component>
   <component name="PhpProjectSharedConfiguration" php_language_level="8.1" />
