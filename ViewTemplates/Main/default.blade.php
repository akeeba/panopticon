--- conflicted
+++ resolved
@@ -72,15 +72,10 @@
                     @lang('PANOPTICON_MAIN_SITES_LBL_BACKUP_HEAD')
                 </span>
             </th>
-<<<<<<< HEAD
             <th class="d-none d-md-table-cell pnp-w-2">
-                {{ $this->getContainer()->html->grid->sort('PANOPTICON_LBL_TABLE_HEAD_NUM', 'id', $this->lists->order_Dir, $this->lists->order, 'browse') }}
-=======
-            <th class="d-none d-md-table-cell" style="min-width: 2em">
                 {{ $this->getContainer()->html->grid->sort('PANOPTICON_LBL_TABLE_HEAD_NUM', 'id', $this->lists->order_Dir, $this->lists->order, 'browse', attribs: [
                     'aria-label' => $this->getLanguage()->text('PANOPTICON_LBL_TABLE_HEAD_NUM_SR')
                 ]) }}
->>>>>>> 55d35649
             </th>
         </tr>
         </thead>
