--- conflicted
+++ resolved
@@ -91,15 +91,10 @@
             <th>
                 @lang('PANOPTICON_TASKS_LBL_FIELD_TIMES')
             </th>
-<<<<<<< HEAD
             <th class="pnp-w-5">
-                {{ $this->getContainer()->html->grid->sort('PANOPTICON_LBL_TABLE_HEAD_NUM', 'id', $this->lists->order_Dir, $this->lists->order, 'browse') }}
-=======
-            <th width="5%">
                 {{ $this->getContainer()->html->grid->sort('PANOPTICON_LBL_TABLE_HEAD_NUM', 'id', $this->lists->order_Dir, $this->lists->order, 'browse', attribs: [
                     'aria-label' => $this->getLanguage()->text('PANOPTICON_LBL_TABLE_HEAD_NUM_SR')
                 ]) }}
->>>>>>> 55d35649
             </th>
         </tr>
         </thead>
